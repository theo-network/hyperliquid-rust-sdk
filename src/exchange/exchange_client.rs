--- conflicted
+++ resolved
@@ -198,10 +198,6 @@
 
         let mut transformed_orders = Vec::new();
 
-<<<<<<< HEAD
-        let connection_id = self.create_connection_id(orders, &mut transformed_orders, vault_address, timestamp)?;
-        
-=======
 
         let connection_id = if orders.iter().any(|order| order.cloid.is_none()) {
             let mut hashable_tuples = Vec::new();
@@ -221,7 +217,6 @@
             keccak((hashable_tuples_cloid, 0, vault_address, timestamp))
         };
 
->>>>>>> e4294aaa
         let action = serde_json::to_value(Actions::Order(BulkOrder {
             grouping: "na".to_string(),
             orders: transformed_orders,
